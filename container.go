// Copyright 2013 go-dockerclient authors. All rights reserved.
// Use of this source code is governed by a BSD-style
// license that can be found in the LICENSE file.

package docker

import (
	"bytes"
	"encoding/json"
	"fmt"
	"github.com/dotcloud/docker"
	"io"
	"net/http"
<<<<<<< HEAD
=======
	"net/url"
	"os"
	"strconv"
>>>>>>> c95c2039
)

// ListContainersOptions specify parameters to the ListContainers function.
//
// See http://goo.gl/QpCnDN for more details.
type ListContainersOptions struct {
	All    bool
	Size   bool
	Limit  int
	Since  string
	Before string
}

// ListContainers returns a slice of containers matching the given criteria.
//
// See http://goo.gl/QpCnDN for more details.
func (c *Client) ListContainers(opts ListContainersOptions) ([]docker.APIContainers, error) {
	path := "/containers/json?" + queryString(opts)
	body, _, err := c.do("GET", path, nil)
	if err != nil {
		return nil, err
	}
	var containers []docker.APIContainers
	err = json.Unmarshal(body, &containers)
	if err != nil {
		return nil, err
	}
	return containers, nil
}

// InspectContainer returns information about a container by its ID.
//
// See http://goo.gl/2o52Sx for more details.
func (c *Client) InspectContainer(id string) (*docker.Container, error) {
	path := "/containers/" + id + "/json"
	body, status, err := c.do("GET", path, nil)
	if status == http.StatusNotFound {
		return nil, &NoSuchContainer{ID: id}
	}
	if err != nil {
		return nil, err
	}
	var container docker.Container
	err = json.Unmarshal(body, &container)
	if err != nil {
		return nil, err
	}
	return &container, nil
}

// CreateContainerOptions specify parameters to the CreateContainer function.
//
// See http://goo.gl/WPPYtB for more details.
type CreateContainerOptions struct {
	Name string
}

// CreateContainer creates a new container, returning the container instance,
// or an error in case of failure.
//
// See http://goo.gl/tjihUc for more details.
func (c *Client) CreateContainer(opts CreateContainerOptions, config *docker.Config) (*docker.Container, error) {
	path := "/containers/create?" + queryString(opts)
	body, status, err := c.do("POST", path, config)
	if status == http.StatusNotFound {
		return nil, ErrNoSuchImage
	}
	if err != nil {
		return nil, err
	}
	var container docker.Container
	err = json.Unmarshal(body, &container)
	if err != nil {
		return nil, err
	}
	return &container, nil
}

// StartContainer starts a container, returning an errror in case of failure.
//
// See http://goo.gl/y5GZlE for more details.
func (c *Client) StartContainer(id string, hostConfig *docker.HostConfig) error {
	if hostConfig == nil {
		hostConfig = &docker.HostConfig{}
	}
	path := "/containers/" + id + "/start"
	_, status, err := c.do("POST", path, hostConfig)
	if status == http.StatusNotFound {
		return &NoSuchContainer{ID: id}
	}
	if err != nil {
		return err
	}
	return nil
}

// StopContainer stops a container, killing it after the given timeout (in
// seconds).
//
// See http://goo.gl/X2mj8t for more details.
func (c *Client) StopContainer(id string, timeout uint) error {
	path := fmt.Sprintf("/containers/%s/stop?t=%d", id, timeout)
	_, status, err := c.do("POST", path, nil)
	if status == http.StatusNotFound {
		return &NoSuchContainer{ID: id}
	}
	if err != nil {
		return err
	}
	return nil
}

// RestartContainer stops a container, killing it after the given timeout (in
// seconds), during the stop process.
//
// See http://goo.gl/zms73Z for more details.
func (c *Client) RestartContainer(id string, timeout uint) error {
	path := fmt.Sprintf("/containers/%s/restart?t=%d", id, timeout)
	_, status, err := c.do("POST", path, nil)
	if status == http.StatusNotFound {
		return &NoSuchContainer{ID: id}
	}
	if err != nil {
		return err
	}
	return nil
}

// KillContainer kills a container, returning an error in case of failure.
//
// See http://goo.gl/DPbbBy for more details.
func (c *Client) KillContainer(id string) error {
	path := "/containers/" + id + "/kill"
	_, status, err := c.do("POST", path, nil)
	if status == http.StatusNotFound {
		return &NoSuchContainer{ID: id}
	}
	if err != nil {
		return err
	}
	return nil
}

// RemoveContainer removes a container, returning an error in case of failure.
//
// See http://goo.gl/PBvGdU for more details.
func (c *Client) RemoveContainer(id string) error {
	_, status, err := c.do("DELETE", "/containers/"+id, nil)
	if status == http.StatusNotFound {
		return &NoSuchContainer{ID: id}
	}
	if err != nil {
		return err
	}
	return nil
}

// CopyFromContainerOptions is the set of options that can be used when copying
// files or folders from a container.
//
// See http://goo.gl/mnxRMl for more details.
type CopyFromContainerOptions struct {
	Container    string
	Resource     string
	OutputStream io.Writer
}

// CopyFromContainer copy files or folders from a container, using a given
// resource.
//
// See http://goo.gl/mnxRMl for more details.
func (c *Client) CopyFromContainer(opts CopyFromContainerOptions) error {
	container := opts.Container
	if container == "" {
		return &NoSuchContainer{ID: container}
	}
	stdout := opts.OutputStream
	url := fmt.Sprintf("/containers/%s/copy", container)
	body, status, err := c.do("POST", url, opts)
	if status == http.StatusNotFound {
		return &NoSuchContainer{ID: opts.Container}
	}
	if err != nil {
		return err
	}
	io.Copy(stdout, bytes.NewBuffer(body))
	return nil
}

// WaitContainer blocks until the given container stops, return the exit code
// of the container status.
//
// See http://goo.gl/gnHJL2 for more details.
func (c *Client) WaitContainer(id string) (int, error) {
	body, status, err := c.do("POST", "/containers/"+id+"/wait", nil)
	if status == http.StatusNotFound {
		return 0, &NoSuchContainer{ID: id}
	}
	if err != nil {
		return 0, err
	}
	var r struct{ StatusCode int }
	err = json.Unmarshal(body, &r)
	if err != nil {
		return 0, err
	}
	return r.StatusCode, nil
}

// CommitContainerOptions aggregates parameters to the CommitContainer method.
//
// See http://goo.gl/628gxm for more details.
type CommitContainerOptions struct {
	Container  string
	Repository string `qs:"repo"`
	Tag        string
	Message    string `qs:"m"`
	Author     string
	Run        *docker.Config
}

// CommitContainer creates a new image from a container's changes.
//
// See http://goo.gl/628gxm for more details.
func (c *Client) CommitContainer(opts CommitContainerOptions) (*docker.Image, error) {
	path := "/commit?" + queryString(opts)
	body, status, err := c.do("POST", path, nil)
	if status == http.StatusNotFound {
		return nil, &NoSuchContainer{ID: opts.Container}
	}
	if err != nil {
		return nil, err
	}
	var image docker.Image
	err = json.Unmarshal(body, &image)
	if err != nil {
		return nil, err
	}
	return &image, nil
}

// AttachToContainerOptions is the set of options that can be used when
// attaching to a container.
//
// See http://goo.gl/oPzcqH for more details.
type AttachToContainerOptions struct {
	Container    string
	InputStream  io.Reader
	OutputStream io.Writer
	ErrorStream  io.Writer
	RawTerminal  bool

	// Get container logs, sending it to OutputStream.
	Logs bool

	// Stream the response?
	Stream bool

	// Attach to stdin, and use InputFile.
	Stdin bool

	// Attach to stdout, and use OutputStream.
	Stdout bool

	// Attach to stderr, and use ErrorStream.
	Stderr bool
}

// AttachToContainer attaches to a container, using the given options.
//
// See http://goo.gl/oPzcqH for more details.
func (c *Client) AttachToContainer(opts AttachToContainerOptions) error {
	container := opts.Container
	if container == "" {
		return &NoSuchContainer{ID: container}
	}
	stdout := opts.OutputStream
	stderr := opts.ErrorStream
	stdin := opts.InputStream
	raw := opts.RawTerminal
	opts.Container = ""
	opts.InputStream = nil
	opts.OutputStream = nil
	opts.ErrorStream = nil
	opts.RawTerminal = false
	path := "/containers/" + container + "/attach?" + queryString(opts)
	return c.hijack("POST", path, raw, stdin, stderr, stdout)
}

// ResizeContainerTTY resizes the terminal to the given height and width
func (c *Client) ResizeContainerTTY(id string, height, width int) error {
	params := make(url.Values)
	params.Set("h", strconv.Itoa(height))
	params.Set("w", strconv.Itoa(width))
	_, _, err := c.do("POST", "/containers/" + id + "/resize?" + params.Encode(), nil)
	return err
}

// ExportContainer export the contents of container id as tar archive
// and prints the exported contents to stdout.
//
// see http://goo.gl/Lqk0FZ for more details.
func (c *Client) ExportContainer(id string, out io.Writer) error {
	if id == "" {
		return NoSuchContainer{ID: id}
	}
	url := fmt.Sprintf("/containers/%s/export", id)
	return c.stream("GET", url, nil, out)
}

// NoSuchContainer is the error returned when a given container does not exist.
type NoSuchContainer struct {
	ID string
}

func (err NoSuchContainer) Error() string {
	return "No such container: " + err.ID
}<|MERGE_RESOLUTION|>--- conflicted
+++ resolved
@@ -11,12 +11,9 @@
 	"github.com/dotcloud/docker"
 	"io"
 	"net/http"
-<<<<<<< HEAD
-=======
 	"net/url"
 	"os"
 	"strconv"
->>>>>>> c95c2039
 )
 
 // ListContainersOptions specify parameters to the ListContainers function.
@@ -311,7 +308,7 @@
 	params := make(url.Values)
 	params.Set("h", strconv.Itoa(height))
 	params.Set("w", strconv.Itoa(width))
-	_, _, err := c.do("POST", "/containers/" + id + "/resize?" + params.Encode(), nil)
+	_, _, err := c.do("POST", "/containers/"+id+"/resize?"+params.Encode(), nil)
 	return err
 }
 
