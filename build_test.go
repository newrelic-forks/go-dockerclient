--- conflicted
+++ resolved
@@ -78,11 +78,8 @@
 		"ca.pem",
 		"cert.pem",
 		"key.pem",
-<<<<<<< HEAD
-=======
 		"server.pem",
 		"serverkey.pem",
->>>>>>> e23bddf4
 		"symlink",
 	}
 
